--- conflicted
+++ resolved
@@ -1,16 +1,9 @@
-<<<<<<< HEAD
 import requests
 from sh import docker
+from subprocess import CalledProcessError
 from unittest import TestCase
 
 from utils import get_ip
-=======
-from sh import docker, ErrorReturnCode_1
-from functools import partial
-from unittest import TestCase
-
-from utils import get_ip, delete_container, retry_until_success
->>>>>>> 063c53e0
 
 
 class TestBase(TestCase):
@@ -61,11 +54,10 @@
             initial_cluster_state="new",
         )
 
-<<<<<<< HEAD
         # TODO - talking to etcd fails until a request is made from outside
         # the dind to etcd. Not sure why yet...
         requests.get("http://%s:2379/version" % self.ip)
-=======
+
     def assert_connectivity(self, pass_list, fail_list=[]):
         """
         Assert partial connectivity graphs between workloads.
@@ -80,6 +72,5 @@
             for dest in pass_list:
                 source.assert_can_ping(dest.ip)
             for dest in fail_list:
-                with self.assertRaises(ErrorReturnCode_1):
-                    source.assert_can_ping(dest.ip)
->>>>>>> 063c53e0
+                with self.assertRaises(CalledProcessError):
+                    source.assert_can_ping(dest.ip)